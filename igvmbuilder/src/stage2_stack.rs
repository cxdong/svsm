--- conflicted
+++ resolved
@@ -37,13 +37,8 @@
         gpa: u64,
         compatibility_mask: u32,
         directives: &mut Vec<IgvmDirectiveHeader>,
-<<<<<<< HEAD
-    ) -> Result<(), Box<dyn Error>> {
-        let mut stage2_stack_data = self.stage2_stack.as_bytes().to_vec();
-=======
     ) {
-        let stage2_stack_data = self.as_bytes();
->>>>>>> cf215310
+        let stage2_stack_data = self.stage2_stack.as_bytes();
         let mut stage2_stack_page = vec![0u8; PAGE_SIZE_4K as usize - stage2_stack_data.len()];
         stage2_stack_page.extend_from_slice(stage2_stack_data);
 
